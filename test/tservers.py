--- conflicted
+++ resolved
@@ -29,11 +29,7 @@
         flow.FlowMaster.__init__(self, s, state)
         self.testq = testq
         self.clear_log()
-<<<<<<< HEAD
-        self.start_app(APP_DOMAIN, APP_IP, False, False)
-=======
-        self.start_app(APP_HOST, APP_PORT, False)
->>>>>>> a509a903
+        self.start_app(APP_HOST, APP_PORT, False, False, False)
 
     def handle_request(self, m):
         flow.FlowMaster.handle_request(self, m)
@@ -165,12 +161,12 @@
         if self.ssl:
             p = libpathod.pathoc.Pathoc("127.0.0.1", self.proxy.port, True)
             print "PRE"
-            p.connect((APP_IP, 80))
+            p.connect((APP_HOST, APP_PORT))
             print "POST"
             return p.request("get:'/%s'"%page)
         else:
             p = self.pathoc()
-            return p.request("get:'http://%s/%s'"%(APP_DOMAIN, page))
+            return p.request("get:'http://%s:%d/%s'"%(APP_HOST, APP_PORT, page))
 
 
 class TResolver:
