import mailcap, mimetypes, tempfile, os, subprocess, glob, time, shlex, stat
import os.path, sys, weakref
import urwid
from .. import controller, utils, flow, cmdline
import flowlist, flowview, help, common, grideditor, palettes, contentview, flowdetailview

EVENTLOG_SIZE = 500


class Stop(Exception): pass


class _PathCompleter:
    def __init__(self, _testing=False):
        """
            _testing: disables reloading of the lookup table to make testing possible.
        """
        self.lookup, self.offset = None, None
        self.final = None
        self._testing = _testing

    def reset(self):
        self.lookup = None
        self.offset = -1

    def complete(self, txt):
        """
            Returns the next completion for txt, or None if there is no completion.
        """
        path = os.path.expanduser(txt)
        if not self.lookup:
            if not self._testing:
                # Lookup is a set of (display value, actual value) tuples.
                self.lookup = []
                if os.path.isdir(path):
                    files = glob.glob(os.path.join(path, "*"))
                    prefix = txt
                else:
                    files = glob.glob(path+"*")
                    prefix = os.path.dirname(txt)
                prefix = prefix or "./"
                for f in files:
                    display = os.path.join(prefix, os.path.basename(f))
                    if os.path.isdir(f):
                        display += "/"
                    self.lookup.append((display, f))
            if not self.lookup:
                self.final = path
                return path
            self.lookup.sort()
            self.offset = -1
            self.lookup.append((txt, txt))
        self.offset += 1
        if self.offset >= len(self.lookup):
            self.offset = 0
        ret = self.lookup[self.offset]
        self.final = ret[1]
        return ret[0]

#begin nocover

class PathEdit(urwid.Edit, _PathCompleter):
    def __init__(self, *args, **kwargs):
        urwid.Edit.__init__(self, *args, **kwargs)
        _PathCompleter.__init__(self)

    def keypress(self, size, key):
        if key == "tab":
            comp = self.complete(self.get_edit_text())
            self.set_edit_text(comp)
            self.set_edit_pos(len(comp))
        else:
            self.reset()
        return urwid.Edit.keypress(self, size, key)


class ActionBar(common.WWrap):
    def __init__(self):
        self.message("")
        self.expire = None

    def selectable(self):
        return True

    def path_prompt(self, prompt, text):
        self.expire = None
        self.w = PathEdit(prompt, text)

    def prompt(self, prompt, text = ""):
        self.expire = None
        # A (partial) workaround for this Urwid issue:
        # https://github.com/Nic0/tyrs/issues/115
        # We can remove it once veryone is beyond 1.0.1
        if isinstance(prompt, basestring):
            prompt = unicode(prompt)
        self.w = urwid.Edit(prompt, text or "")

    def message(self, message, expire=None):
        self.expire = expire
        self.w = urwid.Text(message)


class StatusBar(common.WWrap):
    def __init__(self, master, helptext):
        self.master, self.helptext = master, helptext
        self.ab = ActionBar()
        self.ib = common.WWrap(urwid.Text(""))
        self.w = urwid.Pile([self.ib, self.ab])

    def get_status(self):
        r = []

        if self.master.setheaders.count():
            r.append("[")
            r.append(("heading_key", "H"))
            r.append("eaders]")
        if self.master.replacehooks.count():
            r.append("[")
            r.append(("heading_key", "R"))
            r.append("eplacing]")
        if self.master.client_playback:
            r.append("[")
            r.append(("heading_key", "cplayback"))
            r.append(":%s to go]"%self.master.client_playback.count())
        if self.master.server_playback:
            r.append("[")
            r.append(("heading_key", "splayback"))
            if self.master.nopop:
                r.append(":%s in file]"%self.master.server_playback.count())
            else:
                r.append(":%s to go]"%self.master.server_playback.count())
        if self.master.state.intercept_txt:
            r.append("[")
            r.append(("heading_key", "i"))
            r.append(":%s]"%self.master.state.intercept_txt)
        if self.master.state.limit_txt:
            r.append("[")
            r.append(("heading_key", "l"))
            r.append(":%s]"%self.master.state.limit_txt)
        if self.master.stickycookie_txt:
            r.append("[")
            r.append(("heading_key", "t"))
            r.append(":%s]"%self.master.stickycookie_txt)
        if self.master.stickyauth_txt:
            r.append("[")
            r.append(("heading_key", "u"))
            r.append(":%s]"%self.master.stickyauth_txt)
        if self.master.server.config.reverse_proxy:
            r.append("[")
            r.append(("heading_key", "P"))
            r.append(":%s]"%utils.unparse_url(*self.master.server.config.reverse_proxy))
        if self.master.state.default_body_view.name != "Auto":
            r.append("[")
            r.append(("heading_key", "M"))
            r.append(":%s]"%self.master.state.default_body_view.name)

        opts = []
        if self.master.anticache:
            opts.append("anticache")
        if self.master.anticomp:
            opts.append("anticomp")
        if self.master.showhost:
            opts.append("showhost")
        if not self.master.refresh_server_playback:
            opts.append("norefresh")
        if self.master.killextra:
            opts.append("killextra")
        if self.master.server.config.no_upstream_cert:
            opts.append("no-upstream-cert")
        if self.master.state.follow_focus:
            opts.append("following")

        if opts:
            r.append("[%s]"%(":".join(opts)))

        if self.master.script:
            r.append("[script:%s]"%self.master.script.path)

        if self.master.debug:
            r.append("[lt:%0.3f]"%self.master.looptime)

        if self.master.stream:
            r.append("[W:%s]"%self.master.stream_path)

        return r

    def redraw(self):
        if self.ab.expire and time.time() > self.ab.expire:
            self.message("")

        fc = self.master.state.flow_count()
        if self.master.state.focus is None:
            offset = 0
        else:
            offset = min(self.master.state.focus + 1, fc)
        t = [
            ('heading', ("[%s/%s]"%(offset, fc)).ljust(9))
        ]

        if self.master.server.bound:
            boundaddr = "[%s:%s]"%(self.master.server.address or "*", self.master.server.port)
        else:
            boundaddr = ""
        t.extend(self.get_status())
        status = urwid.AttrWrap(urwid.Columns([
            urwid.Text(t),
            urwid.Text(
                [
                    self.helptext,
                    boundaddr
                ],
                align="right"
            ),
        ]), "heading")
        self.ib.set_w(status)

    def update(self, text):
        self.helptext = text
        self.redraw()
        self.master.drawscreen()

    def selectable(self):
        return True

    def get_edit_text(self):
        return self.ab.w.get_edit_text()

    def path_prompt(self, prompt, text):
        return self.ab.path_prompt(prompt, text)

    def prompt(self, prompt, text = ""):
        self.ab.prompt(prompt, text)

    def message(self, msg, expire=None):
        if expire:
            expire = time.time() + float(expire)/1000
        self.ab.message(msg, expire)
        self.master.drawscreen()


#end nocover

class ConsoleState(flow.State):
    def __init__(self):
        flow.State.__init__(self)
        self.focus = None
        self.follow_focus = None
        self.default_body_view = contentview.get("Auto")

        self.view_mode = common.VIEW_LIST
        self.view_flow_mode = common.VIEW_FLOW_REQUEST

        self.last_script = ""
        self.last_saveload = ""
        self.flowsettings = weakref.WeakKeyDictionary()

    def add_flow_setting(self, flow, key, value):
        d = self.flowsettings.setdefault(flow, {})
        d[key] = value

    def get_flow_setting(self, flow, key, default=None):
        d = self.flowsettings.get(flow, {})
        return d.get(key, default)

    def add_request(self, req):
        f = flow.State.add_request(self, req)
        if self.focus is None:
            self.set_focus(0)
        elif self.follow_focus:
            self.set_focus(len(self.view) - 1)
        return f

    def add_response(self, resp):
        f = flow.State.add_response(self, resp)
        if self.focus is None:
            self.set_focus(0)
        return f

    def set_limit(self, limit):
        ret = flow.State.set_limit(self, limit)
        self.set_focus(self.focus)
        return ret

    def get_focus(self):
        if not self.view or self.focus is None:
            return None, None
        return self.view[self.focus], self.focus

    def set_focus(self, idx):
        if self.view:
            if idx >= len(self.view):
                idx = len(self.view) - 1
            elif idx < 0:
                idx = 0
            self.focus = idx

    def set_focus_flow(self, f):
        self.set_focus(self.view.index(f))

    def get_from_pos(self, pos):
        if len(self.view) <= pos or pos < 0:
            return None, None
        return self.view[pos], pos

    def get_next(self, pos):
        return self.get_from_pos(pos+1)

    def get_prev(self, pos):
        return self.get_from_pos(pos-1)

    def delete_flow(self, f):
        if f in self.view and self.view.index(f) <= self.focus:
            self.focus -= 1
        if self.focus < 0:
            self.focus = None
        ret = flow.State.delete_flow(self, f)
        self.set_focus(self.focus)
        return ret

#begin nocover


class ConsoleMaster(flow.FlowMaster):

    palette = []

    @classmethod
    def add_arguments(cls, parser):
        cmdline.add_common_arguments(parser)
        parser.add_argument(
            "--debug", default=False,
            action="store_true", dest="debug"
        )
        parser.add_argument(
            "--palette", type=str, default="dark",
            action="store", dest="palette",
            help="Select color palette: " + ", ".join(palettes.palettes.keys())
        )
        group = parser.add_argument_group(
            "Filters",
            "See help in mitmproxy for filter expression syntax."
        )
        group.add_argument(
            "-i", "--intercept", type=str, default=None,
            action="store", dest="intercept",
            help = "Intercept filter expression."
        )

    def __init__(self, server, options):
        flow.FlowMaster.__init__(self, server, ConsoleState())
        self.looptime = 0
        self.stream_path = None
        self.options = options

        for i in options.replacements:
            self.replacehooks.add(*i)

        for i in options.setheaders:
            self.setheaders.add(*i)

        self.flow_list_walker = None
        self.set_palette(options.palette)

        r = self.set_intercept(options.intercept)
        if r:
            print >> sys.stderr, "Intercept error:", r
            sys.exit(1)

        r = self.set_stickycookie(options.stickycookie)
        if r:
            print >> sys.stderr, "Sticky cookies error:", r
            sys.exit(1)

        r = self.set_stickyauth(options.stickyauth)
        if r:
            print >> sys.stderr, "Sticky auth error:", r
            sys.exit(1)

        self.refresh_server_playback = options.refresh_server_playback
        self.anticache = options.anticache
        self.anticomp = options.anticomp
        self.killextra = options.kill
        self.rheaders = options.rheaders
        self.nopop = options.nopop
        self.showhost = options.showhost

        self.eventlog = options.eventlog
        self.eventlist = urwid.SimpleListWalker([])

        if options.client_replay:
            self.client_playback_path(options.client_replay)

        if options.server_replay:
            self.server_playback_path(options.server_replay)

        self.debug = options.debug

        if options.script:
            err = self.load_script(options.script)
            if err:
                print >> sys.stderr, "Script load error:", err
                sys.exit(1)

        if options.wfile:
            err = self.start_stream(options.wfile)
            if err:
                print >> sys.stderr, "Script load error:", err
                sys.exit(1)

        if options.app:
<<<<<<< HEAD
            self.start_app(options.app_domain, options.app_ip, self.o.app_auth, self.o.app_readonly)
=======
            self.start_app(self.o.app_host, self.o.app_port, self.o.app_external)
>>>>>>> a509a903

    def start_stream(self, path):
        path = os.path.expanduser(path)
        try:
            f = file(path, "wb")
            flow.FlowMaster.start_stream(self, f, None)
        except IOError, v:
            return str(v)
        self.stream_path = path


    def _run_script_method(self, method, s, f):
        status, val = s.run(method, f)
        if val:
            if status:
                self.add_event("Method %s return: %s"%(method, val))
            else:
                self.add_event("Method %s error: %s"%(method, val[1]))

    def run_script_once(self, path, f):
        if not path:
            return
        self.add_event("Running script on flow: %s"%path)
        ret = self.get_script(path)
        if ret[0]:
            self.statusbar.message("Error loading script.")
            self.add_event("Error loading script:\n%s"%ret[0])
            return
        s = ret[1]
        if f.request:
            self._run_script_method("request", s, f)
        if f.response:
            self._run_script_method("response", s, f)
        if f.error:
            self._run_script_method("error", s, f)
        s.unload()
        self.refresh_flow(f)
        self.state.last_script = path

    def set_script(self, path):
        if not path:
            return
        ret = self.load_script(path)
        if ret:
            self.statusbar.message(ret)
        self.state.last_script = path

    def toggle_eventlog(self):
        self.eventlog = not self.eventlog
        self.view_flowlist()

    def _readflow(self, path):
        path = os.path.expanduser(path)
        try:
            f = file(path, "rb")
            flows = list(flow.FlowReader(f).stream())
        except (IOError, flow.FlowReadError), v:
            return True, v.strerror
        return False, flows

    def client_playback_path(self, path):
        err, ret = self._readflow(path)
        if err:
            self.statusbar.message(ret)
        else:
            self.start_client_playback(ret, False)

    def server_playback_path(self, path):
        err, ret = self._readflow(path)
        if err:
            self.statusbar.message(ret)
        else:
            self.start_server_playback(
                ret,
                self.killextra, self.rheaders,
                False, self.nopop
            )

    def spawn_editor(self, data):
        fd, name = tempfile.mkstemp('', "mproxy")
        os.write(fd, data)
        os.close(fd)
        c = os.environ.get("EDITOR")
        # if no EDITOR is set, assume 'vi'
        if not c:
            c = "vi"
        cmd = shlex.split(c)
        cmd.append(name)
        self.ui.stop()
        try:
            subprocess.call(cmd)
        except:
            self.statusbar.message("Can't start editor: %s" % " ".join(c))
        else:
            data = open(name,"rb").read()
        self.ui.start()
        os.unlink(name)
        return data

    def spawn_external_viewer(self, data, contenttype):
        if contenttype:
            contenttype = contenttype.split(";")[0]
            ext = mimetypes.guess_extension(contenttype) or ""
        else:
            ext = ""
        fd, name = tempfile.mkstemp(ext, "mproxy")
        os.write(fd, data)
        os.close(fd)

        # read-only to remind the user that this is a view function
        os.chmod(name, stat.S_IREAD)

        cmd = None
        shell = False

        if contenttype:
            c = mailcap.getcaps()
            cmd, _ = mailcap.findmatch(c, contenttype, filename=name)
            if cmd:
                shell = True
        if not cmd:
            # hm which one should get priority?
            c = os.environ.get("PAGER") or os.environ.get("EDITOR")
            if not c:
                c = "less"
            cmd = shlex.split(c)
            cmd.append(name)
        self.ui.stop()
        try:
            subprocess.call(cmd, shell=shell)
        except:
            self.statusbar.message("Can't start external viewer: %s" % " ".join(c))
        self.ui.start()
        os.unlink(name)

    def set_palette(self, name):
        self.palette = palettes.palettes[name]

    def run(self):
        self.ui = urwid.raw_display.Screen()
        self.ui.set_terminal_properties(256)
        self.ui.register_palette(self.palette)
        self.flow_list_walker = flowlist.FlowListWalker(self, self.state)

        self.view = None
        self.statusbar = None
        self.header = None
        self.body = None
        self.help_context = None

        self.prompting = False
        self.onekey = False

        self.view_flowlist()

        self.server.start_slave(controller.Slave, controller.Channel(self.masterq))

        if self.options.rfile:
            ret = self.load_flows(self.options.rfile)
            if ret and self.state.flow_count():
                self.add_event("File truncated or corrupted. Loaded as many flows as possible.")
            elif not self.state.flow_count():
                self.shutdown()
                print >> sys.stderr, "Could not load file:", ret
                sys.exit(1)

        self.ui.run_wrapper(self.loop)
        # If True, quit just pops out to flow list view.
        print >> sys.stderr, "Shutting down..."
        sys.stderr.flush()
        self.shutdown()

    def make_view(self):
        self.view = urwid.Frame(
                        self.body,
                        header = self.header,
                        footer = self.statusbar
                    )
        self.view.set_focus("body")

    def view_help(self):
        h = help.HelpView(self, self.help_context, (self.statusbar, self.body, self.header))
        self.statusbar = StatusBar(self, help.footer)
        self.body = h
        self.header = None
        self.make_view()

    def view_flowdetails(self, flow):
        h = flowdetailview.FlowDetailsView(self, flow, (self.statusbar, self.body, self.header))
        self.statusbar = StatusBar(self, flowdetailview.footer)
        self.body = h
        self.header = None
        self.make_view()

    def view_grideditor(self, ge):
        self.body = ge
        self.header = None
        self.help_context = ge.make_help()
        self.statusbar = StatusBar(self, grideditor.footer)
        self.make_view()

    def view_flowlist(self):
        if self.ui.started:
            self.ui.clear()
        if self.state.follow_focus:
            self.state.set_focus(self.state.flow_count())

        if self.eventlog:
            self.body = flowlist.BodyPile(self)
        else:
            self.body = flowlist.FlowListBox(self)
        self.statusbar = StatusBar(self, flowlist.footer)
        self.header = None
        self.state.view_mode = common.VIEW_LIST

        self.make_view()
        self.help_context = flowlist.help_context

    def view_flow(self, flow):
        self.body = flowview.FlowView(self, self.state, flow)
        self.header = flowview.FlowViewHeader(self, flow)
        self.statusbar = StatusBar(self, flowview.footer)
        self.state.set_focus_flow(flow)
        self.state.view_mode = common.VIEW_FLOW

        self.make_view()
        self.help_context = flowview.help_context

    def _write_flows(self, path, flows):
        self.state.last_saveload = path
        if not path:
            return
        path = os.path.expanduser(path)
        try:
            f = file(path, "wb")
            fw = flow.FlowWriter(f)
            for i in flows:
                fw.add(i)
            f.close()
        except IOError, v:
            self.statusbar.message(v.strerror)

    def save_one_flow(self, path, flow):
        return self._write_flows(path, [flow])

    def save_flows(self, path):
        return self._write_flows(path, self.state.view)

    def load_flows_callback(self, path):
        if not path:
            return
        ret = self.load_flows(path)
        return ret or "Flows loaded from %s"%path

    def load_flows(self, path):
        self.state.last_saveload = path
        path = os.path.expanduser(path)
        try:
            f = file(path, "rb")
            fr = flow.FlowReader(f)
        except IOError, v:
            return v.strerror
        reterr = None
        try:
            flow.FlowMaster.load_flows(self, fr)
        except flow.FlowReadError, v:
            reterr = v.strerror
        f.close()
        if self.flow_list_walker:
            self.sync_list_view()
        return reterr

    def path_prompt(self, prompt, text, callback, *args):
        self.statusbar.path_prompt(prompt, text)
        self.view.set_focus("footer")
        self.prompting = (callback, args)

    def prompt(self, prompt, text, callback, *args):
        self.statusbar.prompt(prompt, text)
        self.view.set_focus("footer")
        self.prompting = (callback, args)

    def prompt_edit(self, prompt, text, callback):
        self.statusbar.prompt(prompt + ": ", text)
        self.view.set_focus("footer")
        self.prompting = (callback, [])

    def prompt_onekey(self, prompt, keys, callback, *args):
        """
            Keys are a set of (word, key) tuples. The appropriate key in the
            word is highlighted.
        """
        prompt = [prompt, " ("]
        mkup = []
        for i, e in enumerate(keys):
            mkup.extend(common.highlight_key(e[0], e[1]))
            if i < len(keys)-1:
                mkup.append(",")
        prompt.extend(mkup)
        prompt.append(")? ")
        self.onekey = "".join(i[1] for i in keys)
        self.prompt(prompt, "", callback, *args)

    def prompt_done(self):
        self.prompting = False
        self.onekey = False
        self.view.set_focus("body")
        self.statusbar.message("")

    def prompt_execute(self, txt=None):
        if not txt:
            txt = self.statusbar.get_edit_text()
        p, args = self.prompting
        self.prompt_done()
        msg = p(txt, *args)
        if msg:
            self.statusbar.message(msg, 1000)

    def prompt_cancel(self):
        self.prompt_done()

    def accept_all(self):
        self.state.accept_all()

    def set_limit(self, txt):
        v = self.state.set_limit(txt)
        self.sync_list_view()
        return v

    def set_intercept(self, txt):
        return self.state.set_intercept(txt)

    def change_default_display_mode(self, t):
        v = contentview.get_by_shortcut(t)
        self.state.default_body_view = v
        self.refresh_focus()

    def set_reverse_proxy(self, txt):
        if not txt:
            self.server.config.reverse_proxy = None
        else:
            s = utils.parse_proxy_spec(txt)
            if not s:
                return "Invalid reverse proxy specification"
            self.server.config.reverse_proxy = s

    def drawscreen(self):
        size = self.ui.get_cols_rows()
        canvas = self.view.render(size, focus=1)
        self.ui.draw_screen(size, canvas)
        return size

    def pop_view(self):
        if self.state.view_mode == common.VIEW_FLOW:
            self.view_flow(self.state.view[self.state.focus])
        else:
            self.view_flowlist()

    def loop(self):
        changed = True
        try:
            while not controller.should_exit:
                startloop = time.time()
                if changed:
                    self.statusbar.redraw()
                    size = self.drawscreen()
                changed = self.tick(self.masterq)
                self.ui.set_input_timeouts(max_wait=0.1)
                keys = self.ui.get_input()
                if keys:
                    changed = True
                for k in keys:
                    if self.prompting:
                        if k == "esc":
                            self.prompt_cancel()
                        elif self.onekey:
                            if k == "enter":
                                self.prompt_cancel()
                            elif k in self.onekey:
                                self.prompt_execute(k)
                        elif k == "enter":
                            self.prompt_execute()
                        else:
                            self.view.keypress(size, k)
                    else:
                        k = self.view.keypress(size, k)
                        if k:
                            self.statusbar.message("")
                            if k == "?":
                                self.view_help()
                            elif k == "c":
                                if not self.client_playback:
                                    self.path_prompt(
                                        "Client replay: ",
                                        self.state.last_saveload,
                                        self.client_playback_path
                                    )
                                else:
                                    self.prompt_onekey(
                                        "Stop current client replay?",
                                        (
                                            ("yes", "y"),
                                            ("no", "n"),
                                        ),
                                        self.stop_client_playback_prompt,
                                    )
                            elif k == "H":
                                self.view_grideditor(
                                    grideditor.SetHeadersEditor(
                                        self,
                                        self.setheaders.get_specs(),
                                        self.setheaders.set
                                    )
                                )
                            elif k == "i":
                                self.prompt(
                                    "Intercept filter: ",
                                    self.state.intercept_txt,
                                    self.set_intercept
                                )
                            elif k == "Q":
                                raise Stop
                            elif k == "q":
                                self.prompt_onekey(
                                    "Quit",
                                    (
                                        ("yes", "y"),
                                        ("no", "n"),
                                    ),
                                    self.quit,
                                )
                            elif k == "M":
                                self.prompt_onekey(
                                    "Global default display mode",
                                    contentview.view_prompts,
                                    self.change_default_display_mode
                                )
                            elif k == "P":
                                if self.server.config.reverse_proxy:
                                    p = utils.unparse_url(*self.server.config.reverse_proxy)
                                else:
                                    p = ""
                                self.prompt(
                                    "Reverse proxy: ",
                                    p,
                                    self.set_reverse_proxy
                                )
                            elif k == "R":
                                self.view_grideditor(
                                    grideditor.ReplaceEditor(
                                        self,
                                        self.replacehooks.get_specs(),
                                        self.replacehooks.set
                                    )
                                )
                            elif k == "s":
                                if self.script:
                                    self.load_script(None)
                                else:
                                    self.path_prompt(
                                        "Set script: ",
                                        self.state.last_script,
                                        self.set_script
                                    )
                            elif k == "S":
                                if not self.server_playback:
                                    self.path_prompt(
                                        "Server replay path: ",
                                        self.state.last_saveload,
                                        self.server_playback_path
                                    )
                                else:
                                    self.prompt_onekey(
                                        "Stop current server replay?",
                                        (
                                            ("yes", "y"),
                                            ("no", "n"),
                                        ),
                                        self.stop_server_playback_prompt,
                                    )
                            elif k == "o":
                                self.prompt_onekey(
                                        "Options",
                                        (
                                            ("anticache", "a"),
                                            ("anticomp", "c"),
                                            ("showhost", "h"),
                                            ("killextra", "k"),
                                            ("norefresh", "n"),
                                            ("no-upstream-certs", "u"),
                                        ),
                                        self._change_options
                                )
                            elif k == "t":
                                self.prompt(
                                    "Sticky cookie filter: ",
                                    self.stickycookie_txt,
                                    self.set_stickycookie
                                )
                            elif k == "u":
                                self.prompt(
                                    "Sticky auth filter: ",
                                    self.stickyauth_txt,
                                    self.set_stickyauth
                                )
                self.looptime = time.time() - startloop
        except (Stop, KeyboardInterrupt):
            pass

    def stop_client_playback_prompt(self, a):
        if a != "n":
            self.stop_client_playback()

    def stop_server_playback_prompt(self, a):
        if a != "n":
            self.stop_server_playback()

    def quit(self, a):
        if a != "n":
            raise Stop

    def _change_options(self, a):
        if a == "a":
            self.anticache = not self.anticache
        if a == "c":
            self.anticomp = not self.anticomp
        if a == "h":
            self.showhost = not self.showhost
            self.sync_list_view()
            self.refresh_focus()
        elif a == "k":
            self.killextra = not self.killextra
        elif a == "n":
            self.refresh_server_playback = not self.refresh_server_playback
        elif a == "u":
            self.server.config.no_upstream_cert = not self.server.config.no_upstream_cert

    def shutdown(self):
        self.state.killall(self)
        flow.FlowMaster.shutdown(self)

    def sync_list_view(self):
        self.flow_list_walker._modified()

    def clear_flows(self):
        self.state.clear()
        self.sync_list_view()

    def toggle_follow_flows(self):
        # toggle flow follow
        self.state.follow_focus = not self.state.follow_focus
        # jump to most recent flow if follow is now on
        if self.state.follow_focus:
            self.state.set_focus(self.state.flow_count())
            self.sync_list_view()

    def delete_flow(self, f):
        self.state.delete_flow(f)
        self.sync_list_view()

    def refresh_focus(self):
        if self.state.view:
            self.refresh_flow(self.state.view[self.state.focus])

    def refresh_flow(self, c):
        if hasattr(self.header, "refresh_flow"):
            self.header.refresh_flow(c)
        if hasattr(self.body, "refresh_flow"):
            self.body.refresh_flow(c)
        if hasattr(self.statusbar, "refresh_flow"):
            self.statusbar.refresh_flow(c)

    def process_flow(self, f, r):
        if self.state.intercept and f.match(self.state.intercept) and not f.request.is_replay():
            f.intercept()
        else:
            r.reply()
        self.sync_list_view()
        self.refresh_flow(f)

    def clear_events(self):
        self.eventlist[:] = []

    def add_event(self, e, level="info"):
        if level == "info":
            e = urwid.Text(str(e))
        elif level == "error":
            e = urwid.Text(("error", str(e)))

        self.eventlist.append(e)
        if len(self.eventlist) > EVENTLOG_SIZE:
            self.eventlist.pop(0)
        self.eventlist.set_focus(len(self.eventlist)-1)

    # Handlers
    def handle_log(self, l):
        self.add_event(l.msg)
        l.reply()

    def handle_error(self, r):
        f = flow.FlowMaster.handle_error(self, r)
        if f:
            self.process_flow(f, r)
        return f

    def handle_request(self, r):
        f = flow.FlowMaster.handle_request(self, r)
        if f:
            self.process_flow(f, r)
        return f

    def handle_response(self, r):
        f = flow.FlowMaster.handle_response(self, r)
        if f:
            self.process_flow(f, r)
        return f<|MERGE_RESOLUTION|>--- conflicted
+++ resolved
@@ -408,11 +408,7 @@
                 sys.exit(1)
 
         if options.app:
-<<<<<<< HEAD
-            self.start_app(options.app_domain, options.app_ip, self.o.app_auth, self.o.app_readonly)
-=======
-            self.start_app(self.o.app_host, self.o.app_port, self.o.app_external)
->>>>>>> a509a903
+            self.start_app(self.o.app_host, self.o.app_port, self.o.app_external, self.o.app_auth, self.o.app_readonly)
 
     def start_stream(self, path):
         path = os.path.expanduser(path)
