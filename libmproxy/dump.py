--- conflicted
+++ resolved
@@ -2,47 +2,10 @@
 import netlib.utils
 import flow, filt, utils, cmdline
 
+
 class DumpError(Exception): pass
 
-<<<<<<< HEAD
-=======
-
-class Options(object):
-    attributes = [
-        "app",
-        "app_external",
-        "app_host",
-        "app_port",
-        "anticache",
-        "anticomp",
-        "client_replay",
-        "eventlog",
-        "keepserving",
-        "kill",
-        "no_server",
-        "nopop",
-        "refresh_server_playback",
-        "replacements",
-        "rfile",
-        "rheaders",
-        "setheaders",
-        "server_replay",
-        "scripts",
-        "showhost",
-        "stickycookie",
-        "stickyauth",
-        "verbosity",
-        "wfile",
-    ]
-    def __init__(self, **kwargs):
-        for k, v in kwargs.items():
-            setattr(self, k, v)
-        for i in self.attributes:
-            if not hasattr(self, i):
-                setattr(self, i, None)
-
-
->>>>>>> 3bd238de
+
 def str_response(resp):
     r = "%s %s"%(resp.code, resp.msg)
     if resp.is_replay():
